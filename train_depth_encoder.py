--- conflicted
+++ resolved
@@ -1,114 +1,106 @@
-import os
-import random
-from torch.utils.data import Dataset
-from torch.utils.data.dataset import Dataset
-from depth_encoder import *
-from cumulus2_vae_model import Cloud2VaeOptimizer, Cumulus2Vae
-from model_trainer import *
-from PIL import Image
-from torchvision.transforms.functional import to_tensor
-from local_image_dataset import LocalImageDataset
-from uuid import uuid4
-from torchvision.transforms import ToPILImage
-from local_snapshot_saver import LocalSnapshotSaver
-from typing import Dict, Iterable, NewType, Sequence, Tuple, Optional
-from torchvision.transforms import ToTensor
-from train_vae import standardize_image
-
-class DepthEncoderDataset(Dataset):
-    def __init__(
-            self,
-            root_path:str,
-            cloud_model:Cumulus2Vae,
-            taret_device:torch.device,
-            image_limit:Optional[int]=None) -> None:
-        self.root_path = root_path
-        self.colour_root = os.path.join(self.root_path, "colour")
-        self.desat_root = os.path.join(self.root_path, "desat")
-        self.source_files = []
-<<<<<<< HEAD
-        for dir_path, _, file_names in os.walk(self.desat_root):
-=======
-        self.cloud_model = cloud_model
-        self.device = taret_device
-        for dir_path, _, file_names in os.walk(self.root_path):
->>>>>>> bbd6bd76
-            for file_name in file_names:
-                full_desat_path = os.path.join(dir_path, file_name)
-                full_colour_path = os.path.join(self.colour_root, file_name)
-                if not os.path.exists(full_desat_path):
-                    raise Exception("Missing file".format(full_desat_path))
-                if not os.path.exists(full_colour_path):
-                    raise Exception("Missing file".format(full_colour_path))
-                self.source_files.append({"colour": full_colour_path, "desat": full_desat_path})
-        if image_limit:
-            self.source_files = self.source_files[:image_limit]
-<<<<<<< HEAD
-
-=======
->>>>>>> bbd6bd76
-
-    def __len__(self) -> int:
-        return len(self.source_files)
-
-    def __getitem__(self, idx:int) -> Iterable[torch.Tensor]:
-        im = Image.open(self.source_files[idx])
-        desat = im.convert("L")
-        im_tensor = ToTensor()(im).to(self.device)
-        desat_tensor = ToTensor()(desat).to(self.device)
-        mu, log_var = self.cloud_model.encode(torch.stack([im_tensor]))
-        return [desat_tensor, mu[0], log_var[0]]
-
-def prepare_dataset(source_root:str, output_root:str) -> Tuple[str]:
-    colour_output_root = os.path.join(output_root, "colour")
-    if not os.path.exists(colour_output_root):
-        os.makedirs(colour_output_root)
-    desat_output_root = os.path.join(output_root, "desat")
-    if not os.path.exists(desat_output_root):
-        os.makedirs(desat_output_root)
-    for dir_path, _, file_names in os.walk(source_root):
-        for file_name in file_names:
-            full_path = os.path.join(dir_path, file_name)
-            colour_output_path = os.path.join(colour_output_root, file_name)
-            desat_output_path = os.path.join(desat_output_root, file_name)
-            im = standardize_image(full_path)
-            im.save(colour_output_path)
-            desat = im.convert("L")
-            new_size = (int(im.size[0]/4), int(im.size[1]/4))
-            desat.resize(new_size, Image.BICUBIC)
-            desat.save(desat_output_path)
-    return colour_output_root, desat_output_root
-
-
-def load_cloud_model(path:str):
-    print("Loading model from:", path)
-    checkpoint = torch.load(path, map_location="cpu")
-    model = Cumulus2Vae(3, 16)
-    model.load_state_dict(checkpoint["module_state"])
-    model.eval()
-    print("Model loaded")
-    return model
-
-def main():
-    output_root = os.path.join(os.path.dirname(__file__), "output")
-    data_root = os.path.join(os.path.dirname(__file__), "clouds_standard")
-    cloud_model_path = os.path.join(os.path.dirname(__file__), "cumulus2_vae_e650.pt")
-
-    device_name = "cuda" if torch.cuda.is_available() else "cpu"
-    target_device = torch.device(device_name)
-    cloud_model = load_cloud_model(cloud_model_path)
-    cloud_model = cloud_model.to(target_device)
-
-    trainer = ModelTrainer(
-        DepthEncoderFactory(16),
-        Cloud2VaeOptimizer(),
-        DepthEncoderLoss(cloud_model),
-        DepthEncoderDataset(data_root, cloud_model, target_device),
-        [LocalSnapshotSaver(output_root, "depth_encoder")],
-        ProgressLogger(output_root),
-        test_split=0.1)
-    trainer.start(1000)
-
-if __name__ == "__main__":
-    #main()
+import os
+import random
+from torch.utils.data import Dataset
+from torch.utils.data.dataset import Dataset
+from depth_encoder import *
+from cumulus2_vae_model import Cloud2VaeOptimizer, Cumulus2Vae
+from model_trainer import *
+from PIL import Image
+from torchvision.transforms.functional import to_tensor
+from local_image_dataset import LocalImageDataset
+from uuid import uuid4
+from torchvision.transforms import ToPILImage
+from local_snapshot_saver import LocalSnapshotSaver
+from typing import Dict, Iterable, NewType, Sequence, Tuple, Optional
+from torchvision.transforms import ToTensor
+from train_vae import standardize_image
+
+class DepthEncoderDataset(Dataset):
+    def __init__(
+            self,
+            root_path:str,
+            cloud_model:Cumulus2Vae,
+            taret_device:torch.device,
+            image_limit:Optional[int]=None) -> None:
+        self.root_path = root_path
+        self.colour_root = os.path.join(self.root_path, "colour")
+        self.desat_root = os.path.join(self.root_path, "desat")
+        self.source_files = []
+        self.cloud_model = cloud_model
+        self.device = taret_device
+        for dir_path, _, file_names in os.walk(self.desat_root):
+            for file_name in file_names:
+                full_desat_path = os.path.join(dir_path, file_name)
+                full_colour_path = os.path.join(self.colour_root, file_name)
+                if not os.path.exists(full_desat_path):
+                    raise Exception("Missing file".format(full_desat_path))
+                if not os.path.exists(full_colour_path):
+                    raise Exception("Missing file".format(full_colour_path))
+                self.source_files.append({"colour": full_colour_path, "desat": full_desat_path})
+        if image_limit:
+            self.source_files = self.source_files[:image_limit]
+
+    def __len__(self) -> int:
+        return len(self.source_files)
+
+    def __getitem__(self, idx:int) -> Iterable[torch.Tensor]:
+        desat = Image.open(self.source_files[idx]["desat"])
+        desat_tensor = ToTensor()(desat).to(self.device)
+        im = Image.open(self.source_files[idx]["colour"])
+        im_tensor = ToTensor()(im).to(self.device)
+        mu, log_var = self.cloud_model.encode(torch.stack([im_tensor]))
+        return [desat_tensor, mu[0], log_var[0]]
+
+def prepare_dataset(source_root:str, output_root:str) -> Tuple[str]:
+    colour_output_root = os.path.join(output_root, "colour")
+    if not os.path.exists(colour_output_root):
+        os.makedirs(colour_output_root)
+    desat_output_root = os.path.join(output_root, "desat")
+    if not os.path.exists(desat_output_root):
+        os.makedirs(desat_output_root)
+    for dir_path, _, file_names in os.walk(source_root):
+        for file_name in file_names:
+            full_path = os.path.join(dir_path, file_name)
+            colour_output_path = os.path.join(colour_output_root, file_name)
+            desat_output_path = os.path.join(desat_output_root, file_name)
+            im = standardize_image(full_path)
+            im.save(colour_output_path)
+            desat = im.convert("L")
+            new_size = (int(im.size[0]/4), int(im.size[1]/4))
+            desat.resize(new_size, Image.BICUBIC)
+            desat.save(desat_output_path)
+    return colour_output_root, desat_output_root
+
+
+def load_cloud_model(path:str):
+    print("Loading model from:", path)
+    checkpoint = torch.load(path, map_location="cpu")
+    model = Cumulus2Vae(3, 16)
+    model.load_state_dict(checkpoint["module_state"])
+    model.eval()
+    print("Model loaded")
+    return model
+
+def main():
+    output_root = os.path.join(os.path.dirname(__file__), "output")
+    data_root = os.path.join(os.path.dirname(__file__), "clouds_standard")
+    cloud_model_path = os.path.join(os.path.dirname(__file__), "cumulus2_vae_e650.pt")
+
+    device_name = "cuda" if torch.cuda.is_available() else "cpu"
+    target_device = torch.device(device_name)
+    cloud_model = load_cloud_model(cloud_model_path)
+    cloud_model = cloud_model.to(target_device)
+
+    trainer = ModelTrainer(
+        DepthEncoderFactory(16),
+        Cloud2VaeOptimizer(),
+        DepthEncoderLoss(cloud_model),
+        DepthEncoderDataset(data_root, cloud_model, target_device),
+        [LocalSnapshotSaver(output_root, "depth_encoder")],
+        ProgressLogger(output_root),
+        test_split=0.1)
+    trainer.start(1000)
+
+if __name__ == "__main__":
+    #main()
     prepare_dataset("C:\\data\\clouds", "C:\\data\\clouds_desat")